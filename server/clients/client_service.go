package clients

import (
	"context"
	"fmt"
	"net"
	"net/http"
	"sort"
	"strconv"
	"strings"
	"sync"
	"time"

	"golang.org/x/crypto/ssh"

	"github.com/hashicorp/go-version"
	"github.com/jmoiron/sqlx"

	"github.com/cloudradar-monitoring/rport/caddy"
	"github.com/cloudradar-monitoring/rport/server/api/errors"
	"github.com/cloudradar-monitoring/rport/server/cgroups"
	"github.com/cloudradar-monitoring/rport/server/clients/clienttunnel"
	"github.com/cloudradar-monitoring/rport/server/ports"
	chshare "github.com/cloudradar-monitoring/rport/share"
	"github.com/cloudradar-monitoring/rport/share/logger"
	"github.com/cloudradar-monitoring/rport/share/models"
	"github.com/cloudradar-monitoring/rport/share/query"
)

type ClientService interface {
	Count() (int, error)
	CountActive() (int, error)
	CountDisconnected() (int, error)
	GetByID(id string) (*Client, error)
	GetActiveByID(id string) (*Client, error)
	GetActiveByGroups(groups []*cgroups.ClientGroup) []*Client
	GetClientsByTag(tags []string, operator string, allowDisconnected bool) (clients []*Client, err error)
	GetAllByClientID(clientID string) []*Client
	GetAll() ([]*Client, error)
	GetUserClients(groups []*cgroups.ClientGroup, user User) ([]*Client, error)
	GetFilteredUserClients(user User, filterOptions []query.FilterOption, groups []*cgroups.ClientGroup) ([]*CalculatedClient, error)

	PopulateGroupsWithUserClients(groups []*cgroups.ClientGroup, user User)

	StartClient(
		ctx context.Context, clientAuthID, clientID string, sshConn ssh.Conn, authMultiuseCreds bool,
		req *chshare.ConnectionRequest, clog *logger.Logger,
	) (*Client, error)
	Terminate(client *Client) error
	ForceDelete(client *Client) error
	DeleteOffline(clientID string) error

	SetACL(clientID string, allowedUserGroups []string) error
	CheckClientAccess(clientID string, user User, groups []*cgroups.ClientGroup) error
	CheckClientsAccess(clients []*Client, user User, groups []*cgroups.ClientGroup) error

	SetUpdatesStatus(clientID string, updatesStatus *models.UpdatesStatus) error
	SetLastHeartbeat(clientID string, heartbeat time.Time) error

	GetRepo() *ClientRepository

	SetCaddyAPI(capi caddy.API)
	StartClientTunnels(client *Client, remotes []*models.Remote) ([]*clienttunnel.Tunnel, error)
	StartTunnel(c *Client, r *models.Remote, acl *clienttunnel.TunnelACL) (*clienttunnel.Tunnel, error)
	FindTunnel(c *Client, id string) *clienttunnel.Tunnel
	FindTunnelByRemote(c *Client, r *models.Remote) *clienttunnel.Tunnel
	TerminateTunnel(c *Client, t *clienttunnel.Tunnel, force bool) error
}

type ClientServiceProvider struct {
	repo              *ClientRepository
	portDistributor   *ports.PortDistributor
	tunnelProxyConfig *clienttunnel.InternalTunnelProxyConfig
	caddyAPI          caddy.API
	logger            *logger.Logger

	mu sync.Mutex
}

var OptionsSupportedFilters = map[string]bool{
	"id":                       true,
	"name":                     true,
	"os":                       true,
	"os_arch":                  true,
	"os_family":                true,
	"os_kernel":                true,
	"os_full_name":             true,
	"os_version":               true,
	"os_virtualization_system": true,
	"os_virtualization_role":   true,
	"cpu_family":               true,
	"cpu_model":                true,
	"cpu_model_name":           true,
	"cpu_vendor":               true,
	"num_cpus":                 true,
	"timezone":                 true,
	"hostname":                 true,
	"ipv4":                     true,
	"ipv6":                     true,
	"tags":                     true,
	"version":                  true,
	"address":                  true,
	"client_auth_id":           true,
	"allowed_user_groups":      true,
	"groups":                   true,
	"connection_state":         true,
}

var OptionsSupportedSorts = map[string]bool{
	"id":       true,
	"name":     true,
	"os":       true,
	"hostname": true,
	"version":  true,
}

var OptionsSupportedFields = map[string]map[string]bool{
	"clients": {
		"id":                       true,
		"name":                     true,
		"os":                       true,
		"os_arch":                  true,
		"os_family":                true,
		"os_kernel":                true,
		"hostname":                 true,
		"ipv4":                     true,
		"ipv6":                     true,
		"tags":                     true,
		"version":                  true,
		"address":                  true,
		"tunnels":                  true,
		"disconnected_at":          true,
		"last_heartbeat_at":        true,
		"connection_state":         true,
		"client_auth_id":           true,
		"os_full_name":             true,
		"os_version":               true,
		"os_virtualization_system": true,
		"os_virtualization_role":   true,
		"cpu_family":               true,
		"cpu_model":                true,
		"cpu_model_name":           true,
		"cpu_vendor":               true,
		"timezone":                 true,
		"num_cpus":                 true,
		"mem_total":                true,
		"allowed_user_groups":      true,
		"updates_status":           true,
		"client_configuration":     true,
		"groups":                   true,
	},
}

var OptionsListDefaultFields = map[string][]string{
	"fields[clients]": {
		"id",
		"name",
		"hostname",
	},
}

// NewClientService returns a new instance of client service.
func NewClientService(
	tunnelProxyConfig *clienttunnel.InternalTunnelProxyConfig,
	portDistributor *ports.PortDistributor,
	repo *ClientRepository,
	logger *logger.Logger,
) *ClientServiceProvider {
	csp := &ClientServiceProvider{
		tunnelProxyConfig: tunnelProxyConfig,
		portDistributor:   portDistributor,
		repo:              repo,
		logger:            logger.Fork("client-service"),
	}

	return csp
}

func InitClientService(
	ctx context.Context,
	tunnelProxyConfig *clienttunnel.InternalTunnelProxyConfig,
	portDistributor *ports.PortDistributor,
	db *sqlx.DB,
	keepDisconnectedClients *time.Duration,
	logger *logger.Logger,
) (*ClientServiceProvider, error) {
	repo, err := InitClientRepository(ctx, db, keepDisconnectedClients, logger)
	if err != nil {
		return nil, fmt.Errorf("failed to init Client Repository: %v", err)
	}

	return NewClientService(tunnelProxyConfig, portDistributor, repo, logger), nil
}

func (s *ClientServiceProvider) Count() (int, error) {
	return s.repo.Count()
}

func (s *ClientServiceProvider) CountActive() (int, error) {
	return s.repo.CountActive()
}

func (s *ClientServiceProvider) CountDisconnected() (int, error) {
	return s.repo.CountDisconnected()
}

func (s *ClientServiceProvider) GetByID(id string) (*Client, error) {
	return s.repo.GetByID(id)
}

func (s *ClientServiceProvider) GetActiveByID(id string) (*Client, error) {
	return s.repo.GetActiveByID(id)
}

func (s *ClientServiceProvider) GetActiveByGroups(groups []*cgroups.ClientGroup) []*Client {
	if len(groups) == 0 {
		return nil
	}

	var res []*Client
	for _, cur := range s.repo.GetAllActive() {
		if cur.BelongsToOneOf(groups) {
			res = append(res, cur)
		}
	}
	return res
}

func (s *ClientServiceProvider) GetClientsByTag(tags []string, operator string, allowDisconnected bool) (clients []*Client, err error) {
	return s.repo.GetClientsByTag(tags, operator, allowDisconnected)
}

func (s *ClientServiceProvider) PopulateGroupsWithUserClients(groups []*cgroups.ClientGroup, user User) {
	all, _ := s.repo.GetUserClients(user, groups)
	for _, curClient := range all {
		for _, curGroup := range groups {
			if curClient.BelongsTo(curGroup) {
				curGroup.ClientIDs = append(curGroup.ClientIDs, curClient.ID)
			}
		}
	}
	for _, curGroup := range groups {
		sort.Strings(curGroup.ClientIDs)
	}
}

func (s *ClientServiceProvider) GetAllByClientID(clientID string) []*Client {
	return s.repo.GetAllByClientAuthID(clientID)
}

func (s *ClientServiceProvider) GetAll() ([]*Client, error) {
	return s.repo.GetAll()
}

func (s *ClientServiceProvider) GetUserClients(groups []*cgroups.ClientGroup, user User) ([]*Client, error) {
	return s.repo.GetUserClients(user, groups)
}

func (s *ClientServiceProvider) GetFilteredUserClients(user User, filterOptions []query.FilterOption, groups []*cgroups.ClientGroup) ([]*CalculatedClient, error) {
	return s.repo.GetFilteredUserClients(user, filterOptions, groups)
}

func (s *ClientServiceProvider) StartClient(
	ctx context.Context, clientAuthID, clientID string, sshConn ssh.Conn, authMultiuseCreds bool,
	req *chshare.ConnectionRequest, clog *logger.Logger,
) (*Client, error) {
	clog.Debugf("starting client session: %s", clientID)

	s.mu.Lock()
	defer s.mu.Unlock()

	// if client id is in use, deny connection
	client, err := s.repo.GetByID(clientID)
	if err != nil {
		return nil, fmt.Errorf("failed to get client by id %q", clientID)
	}

	if client != nil {
		var sessionReUsed = false
		if req.SessionID != "" && req.SessionID == client.SessionID {
			// Stored previous session id and the session id of the connection attempt are equal
			sessionReUsed = true
			clog.Debugf("resuming existing session %s for client %s [%s]", req.SessionID, client.Name, clientID)
		}
		if client.DisconnectedAt == nil && !sessionReUsed {
			return nil, fmt.Errorf("client is already connected: %s [%s]", client.Name, clientID)
		}

		oldTunnels := GetTunnelsToReestablish(getRemotes(client.Tunnels), req.Remotes)
		clientVersion, err := version.NewVersion(req.Version)
		if err != nil {
			return nil, fmt.Errorf("failed to determine client version: %v", err)
		}
		requiredVersion, _ := version.NewVersion("0.6.4")
		if clientVersion.GreaterThanOrEqual(requiredVersion) {
			oldTunnels, err = ExcludeNotAllowedTunnels(clog, oldTunnels, sshConn)
			if err != nil {
				return nil, fmt.Errorf("failed to filter tunnels: %v", err)
			}
		} else {
			clog.Infof("client %s (%s) version %s does not support 'tunnel_allowed' policies. Consider upgrading.", client.ID, client.Name, client.Version)
		}

		clog.Infof("tunnels to create %d: %v", len(req.Remotes), req.Remotes)
		if len(oldTunnels) > 0 {
			clog.Infof("old tunnels to re-establish %d: %v", len(oldTunnels), oldTunnels)
			req.Remotes = append(req.Remotes, oldTunnels...)
		}
	}

	// check if client auth ID is already used by another client
	if !authMultiuseCreds && s.isClientAuthIDInUse(clientAuthID, clientID) {
		return nil, fmt.Errorf("client auth ID is already in use: %q", clientAuthID)
	}

	clientAddr := sshConn.RemoteAddr().String()
	clientHost, _, err := net.SplitHostPort(clientAddr)
	if err != nil {
		return nil, fmt.Errorf("failed to get host for address %q: %v", clientAddr, err)
	}

	if client == nil {
		client = &Client{
			ID: clientID,
		}
	}
	client.Name = req.Name
	client.SessionID = req.SessionID
	client.OS = req.OS
	client.OSArch = req.OSArch
	client.OSFamily = req.OSFamily
	client.OSKernel = req.OSKernel
	client.OSFullName = req.OSFullName
	client.OSVersion = req.OSVersion
	client.OSVirtualizationSystem = req.OSVirtualizationSystem
	client.OSVirtualizationRole = req.OSVirtualizationRole
	client.Hostname = req.Hostname
	client.CPUFamily = req.CPUFamily
	client.CPUModel = req.CPUModel
	client.CPUModelName = req.CPUModelName
	client.CPUVendor = req.CPUVendor
	client.NumCPUs = req.NumCPUs
	client.MemoryTotal = req.MemoryTotal
	client.Timezone = req.Timezone
	client.IPv4 = req.IPv4
	client.IPv6 = req.IPv6
	client.Tags = req.Tags
	client.Version = req.Version
	client.ClientConfiguration = req.ClientConfiguration
	client.Address = clientHost
	client.Tunnels = make([]*clienttunnel.Tunnel, 0)
	client.DisconnectedAt = nil
	client.ClientAuthID = clientAuthID
	client.Connection = sshConn
	client.Context = ctx
	client.Logger = clog

	client.SetConnected()

	_, err = s.startClientTunnels(client, req.Remotes)
	if err != nil {
		return nil, err
	}

	err = s.repo.Save(client)
	if err != nil {
		return nil, err
	}
	return client, nil
}

func getRemotes(tunnels []*clienttunnel.Tunnel) []*models.Remote {
	r := make([]*models.Remote, 0, len(tunnels))
	for _, t := range tunnels {
		r = append(r, &t.Remote)
	}
	return r
}

// GetTunnelsToReestablish returns old tunnels that should be re-establish taking into account new tunnels.
func GetTunnelsToReestablish(old, new []*models.Remote) []*models.Remote {
	if len(new) > len(old) {
		return nil
	}

	// check if old tunnels contain all new tunnels
	// NOTE: old tunnels contain random port if local was not specified
	oldMarked := make([]bool, len(old))

	// at first check new with local specified. It's done at first to cover a case when a new tunnel was specified
	// with a port that is among random ports in old tunnels.
loop1:
	for _, curNew := range new {
		if curNew.IsLocalSpecified() {
			for i, curOld := range old {
				if !oldMarked[i] && curNew.String() == curOld.String() {
					oldMarked[i] = true
					continue loop1
				}
			}
			return nil
		}
	}

	// then check without local
loop2:
	for _, curNew := range new {
		if !curNew.IsLocalSpecified() {
			for i, curOld := range old {
				if !oldMarked[i] && curOld.LocalPortRandom && curNew.Remote() == curOld.Remote() && curNew.EqualACL(curOld.ACL) {
					oldMarked[i] = true
					continue loop2
				}
			}
			return nil
		}
	}

	// add tunnels that left among old
	var res []*models.Remote
	for i, marked := range oldMarked {
		if !marked {
			r := *old[i]
			// if it was random then set up zero values
			if r.LocalPortRandom {
				r.LocalHost = ""
				r.LocalPort = ""
			}
			res = append(res, &r)
		}
	}

	return res
}

// StartClientTunnels returns a new tunnel for each requested remote or nil if error occurred
func (s *ClientServiceProvider) StartClientTunnels(client *Client, remotes []*models.Remote) ([]*clienttunnel.Tunnel, error) {
	s.logger.Debugf("starting client tunnels: %s", client.ID)

	s.mu.Lock()
	defer s.mu.Unlock()
	newTunnels, err := s.startClientTunnels(client, remotes)
	if err != nil {
		return nil, err
	}

	err = s.repo.Save(client)
	if err != nil {
		return nil, err
	}

	return newTunnels, err
}

func (s *ClientServiceProvider) startClientTunnels(client *Client, remotes []*models.Remote) ([]*clienttunnel.Tunnel, error) {
	err := s.portDistributor.Refresh()
	if err != nil {
		return nil, err
	}

	tunnels := make([]*clienttunnel.Tunnel, 0, len(remotes))
	for _, remote := range remotes {
		if !remote.IsLocalSpecified() {
			s.logger.Debugf("no local specified")
			port, err := s.portDistributor.GetRandomPort(remote.Protocol)
			if err != nil {
				return nil, err
			}
			remote.LocalPort = strconv.Itoa(port)
			remote.LocalHost = models.ZeroHost
			remote.LocalPortRandom = true
			s.logger.Debugf("using random port %s", remote.LocalPort)
		} else {
			s.logger.Debugf("checking local port %s", remote.LocalPort)
			if err := s.checkLocalPort(remote.Protocol, remote.LocalPort); err != nil {
				return nil, err
			}
		}

		s.logger.Debugf("initiating tunnel %+v", remote)

		var acl *clienttunnel.TunnelACL
		if remote.ACL != nil {
			var err error
			acl, err = clienttunnel.ParseTunnelACL(*remote.ACL)
			if err != nil {
				return nil, err
			}
		}

<<<<<<< HEAD
		t, err := s.StartTunnel(client, remote, acl)
=======
		s.logger.Debugf("starting tunnel: %s", remote)
		t, err := s.StartTunnel(client, remote, acl, s.tunnelProxyConfig, s.portDistributor)
>>>>>>> d420d9c7
		if err != nil {
			return nil, errors.APIError{
				HTTPStatus: http.StatusConflict,
				Err:        fmt.Errorf("unable to start tunnel: %s", err),
			}
		}
		tunnels = append(tunnels, t)
	}

	return tunnels, nil
}

func (s *ClientServiceProvider) checkLocalPort(protocol, port string) error {
	localPort, err := strconv.Atoi(port)
	if err != nil {
		return errors.NewAPIError(http.StatusBadRequest, "", fmt.Sprintf("Invalid local port: %s.", port), err)
	}

	if !s.portDistributor.IsPortAllowed(localPort) {
		return errors.NewAPIError(http.StatusBadRequest, "", fmt.Sprintf("Local port %d is not among allowed ports.", localPort), nil)
	}

	if s.portDistributor.IsPortBusy(protocol, localPort) {
		return errors.NewAPIError(http.StatusConflict, "", fmt.Sprintf("Local port %d already in use.", localPort), nil)
	}

	return nil
}

func (s *ClientServiceProvider) Terminate(client *Client) error {
	s.logger.Infof("terminating client: %s", client.ID)

	s.mu.Lock()
	defer s.mu.Unlock()
	if s.repo.KeepDisconnectedClients != nil && *s.repo.KeepDisconnectedClients == 0 {
		return s.repo.Delete(client)
	}

	now := time.Now()
	client.SetDisconnected(&now)

	// Do not save if client doesn't exist in repo - it was force deleted
	existing, err := s.repo.GetByID(client.ID)
	if err != nil {
		return err
	}
	if existing == nil {
		return nil
	}
	return s.repo.Save(client)
}

// ForceDelete deletes client from repo regardless off KeepDisconnectedClients setting,
// if client is active it will be closed
func (s *ClientServiceProvider) ForceDelete(client *Client) error {
	s.logger.Debugf("force deleting client: %s", client.ID)

	s.mu.Lock()
	defer s.mu.Unlock()
	if client.DisconnectedAt == nil {
		if err := client.Close(); err != nil {
			return err
		}
	}
	return s.repo.Delete(client)
}

func (s *ClientServiceProvider) DeleteOffline(clientID string) error {
	s.logger.Debugf("deleting offline client: %s", clientID)

	existing, err := s.getExistingByID(clientID)
	if err != nil {
		return err
	}

	if existing.DisconnectedAt == nil {
		return errors.APIError{
			Message:    "Client is active, should be disconnected",
			HTTPStatus: http.StatusBadRequest,
		}
	}

	return s.repo.Delete(existing)
}

// isClientAuthIDInUse returns true when the client with different id exists for the client auth
func (s *ClientServiceProvider) isClientAuthIDInUse(clientAuthID, clientID string) bool {
	for _, s := range s.repo.GetAllByClientAuthID(clientAuthID) {
		if s.ID != clientID {
			return true
		}
	}
	return false
}

func (s *ClientServiceProvider) SetACL(clientID string, allowedUserGroups []string) error {
	existing, err := s.getExistingByID(clientID)
	if err != nil {
		return err
	}

	existing.AllowedUserGroups = allowedUserGroups

	return s.repo.Save(existing)
}

func (s *ClientServiceProvider) SetUpdatesStatus(clientID string, updatesStatus *models.UpdatesStatus) error {
	existing, err := s.getExistingByID(clientID)
	if err != nil {
		return err
	}

	existing.UpdatesStatus = updatesStatus

	return s.repo.Save(existing)
}

func (s *ClientServiceProvider) SetLastHeartbeat(clientID string, heartbeat time.Time) error {
	existing, err := s.getExistingByID(clientID)
	if err != nil {
		return err
	}
	existing.LastHeartbeatAt = &heartbeat
	return nil
}

// CheckClientAccess returns nil if a given user has an access to a given client.
// Otherwise, APIError with 403 is returned.
func (s *ClientServiceProvider) CheckClientAccess(clientID string, user User, groups []*cgroups.ClientGroup) error {
	existing, err := s.getExistingByID(clientID)
	if err != nil {
		return err
	}

	return s.CheckClientsAccess([]*Client{existing}, user, groups)
}

// CheckClientsAccess returns nil if a given user has an access to all of the given
// Otherwise, APIError with 403 is returned.
func (s *ClientServiceProvider) CheckClientsAccess(clients []*Client, user User, clientGroups []*cgroups.ClientGroup) error {
	if user.IsAdmin() {
		return nil
	}

	var clientsWithNoAccess []string
	userGroups := user.GetGroups()
	for _, curClient := range clients {
		if curClient.HasAccessViaUserGroups(userGroups) || curClient.UserGroupHasAccessViaClientGroup(userGroups, clientGroups) {
			continue
		}
		clientsWithNoAccess = append(clientsWithNoAccess, curClient.ID)
	}

	if len(clientsWithNoAccess) > 0 {
		return errors.APIError{
			Message:    fmt.Sprintf("Access denied to client(s) with ID(s): %v", strings.Join(clientsWithNoAccess, ", ")),
			HTTPStatus: http.StatusForbidden,
		}
	}

	return nil
}

// getExistingByID returns non-nil client by id. If not found or failed to get a client - an error is returned.
func (s *ClientServiceProvider) getExistingByID(clientID string) (*Client, error) {
	if clientID == "" {
		return nil, errors.APIError{
			Message:    "Client id is empty",
			HTTPStatus: http.StatusBadRequest,
		}
	}

	existing, err := s.repo.GetByID(clientID)
	if err != nil {
		return nil, fmt.Errorf("failed to find a client with id=%q: %w", clientID, err)
	}

	if existing == nil {
		return nil, errors.APIError{
			Message:    fmt.Sprintf("Client with id=%q not found.", clientID),
			HTTPStatus: http.StatusNotFound,
		}
	}

	return existing, nil
}

func (s *ClientServiceProvider) GetRepo() *ClientRepository {
	return s.repo
}

func ExcludeNotAllowedTunnels(clog *logger.Logger, tunnels []*models.Remote, conn ssh.Conn) ([]*models.Remote, error) {
	filtered := make([]*models.Remote, 0, len(tunnels))
	for _, t := range tunnels {
		allowed, err := clienttunnel.IsAllowed(t.Remote(), conn)
		if err != nil {
			if strings.Contains(err.Error(), "unknown request") {
				return tunnels, nil
			}
			return nil, err
		}
		if !allowed {
			clog.Infof("Tunnel %q is no longer allowed by client config, removing.", t)
			continue
		}
		filtered = append(filtered, t)
	}
	return filtered, nil
}

func (s *ClientServiceProvider) FindTunnelByRemote(c *Client, r *models.Remote) *clienttunnel.Tunnel {
	for _, curr := range c.Tunnels {
		if curr.Equals(r) {
			return curr
		}
	}
	return nil
}

func (s *ClientServiceProvider) FindTunnel(c *Client, id string) *clienttunnel.Tunnel {
	for _, curr := range c.Tunnels {
		if curr.ID == id {
			return curr
		}
	}
	return nil
}

func (s *ClientServiceProvider) SetCaddyAPI(capi caddy.API) {
	s.caddyAPI = capi
}

func (s *ClientServiceProvider) StartTunnel(
	c *Client,
	r *models.Remote,
	acl *clienttunnel.TunnelACL) (t *clienttunnel.Tunnel, err error) {
	t = s.FindTunnelByRemote(c, r)
	// tunnel exists
	if t != nil {
		return t, nil
	}

	s.logger.Debugf("starting tunnel: %s", r)

	ctx := c.Context
	if r.AutoClose > 0 {
		// no need to cancel the ctx since it will be canceled by parent ctx or after given timeout
		ctx, _ = context.WithTimeout(ctx, r.AutoClose) // nolint: govet
	}

	startTunnelProxy := s.tunnelProxyConfig.Enabled && r.HTTPProxy
	if startTunnelProxy {
		t, err = s.startTunnelWithProxy(ctx, c, r, acl)
		if err != nil {
			return nil, err
		}
		if r.HasSubdomainTunnel() {
			err = s.startCaddyDownstreamProxy(ctx, c, r, t)
			if err != nil {
				tunnelStopErr := t.InternalTunnelProxy.Stop(c.Context)
				if tunnelStopErr != nil {
					c.Logger.Infof("unable to stop internal tunnel proxy after failing to create caddy downstream proxy: %s", tunnelStopErr)
				}
				return nil, err
			}
		}
	} else {
		t, err = s.startRegularTunnel(ctx, c, r, acl)
		if err != nil {
			return nil, err
		}
	}

	// in case tunnel auto-closed due to auto close - run background task to remove the tunnel from the list
	// TODO: consider to create a separate background task to terminate all inactive tunnels based on some deadline/lastActivity time
	if t.AutoClose > 0 {
		go s.cleanupOnAutoCloseDeadlineExceeded(ctx, t, c)
	}

	if t.IdleTimeoutMinutes > 0 {
		go s.terminateTunnelOnIdleTimeout(ctx, t, c)
	}

	c.Tunnels = append(c.Tunnels, t)
	return t, nil
}

func (s *ClientServiceProvider) startCaddyDownstreamProxy(
	ctx context.Context,
	c *Client,
	r *models.Remote,
	t *clienttunnel.Tunnel,
) (err error) {
	c.Logger.Infof("starting downstream caddy proxy at %s", r.TunnelURL)
	c.Logger.Infof("tunnel = %#v", t)
	c.Logger.Infof("remote = %#v", r)

	subdomain, basedomain, err := r.GetTunnelDomains()
	if err != nil {
		return err
	}

	nrr := &caddy.NewRouteRequest{
		RouteID:                   subdomain,
		TargetTunnelHost:          t.LocalHost,
		TargetTunnelPort:          t.LocalPort,
		DownstreamProxySubdomain:  subdomain,
		DownstreamProxyBaseDomain: basedomain,
	}

	c.Logger.Debugf("requesting new caddy route = %+v", nrr)

	res, err := s.caddyAPI.AddRoute(ctx, nrr)
	if err != nil {
		return err
	}

	if res.StatusCode != http.StatusOK {
		return fmt.Errorf("failed to create downstream caddy proxy: status_code: %d", res.StatusCode)
	}

	c.Logger.Infof("started downstream caddy proxy at %s to %s:%s", r.TunnelURL, t.LocalHost, t.LocalPort)
	return nil
}

func (s *ClientServiceProvider) startRegularTunnel(ctx context.Context, c *Client, r *models.Remote, acl *clienttunnel.TunnelACL) (*clienttunnel.Tunnel, error) {
	tunnelID := c.NewTunnelID()

	t, err := clienttunnel.NewTunnel(c.Logger, c.Connection, tunnelID, *r, acl)
	if err != nil {
		return nil, err
	}

	err = t.Start(ctx)
	if err != nil {
		return nil, err
	}

	return t, nil
}

func (s *ClientServiceProvider) startTunnelWithProxy(
	ctx context.Context,
	c *Client,
	r *models.Remote,
	acl *clienttunnel.TunnelACL,
) (*clienttunnel.Tunnel, error) {
	proxyHost := ""
	proxyPort := ""
	var proxyACL *clienttunnel.TunnelACL

	// assuming that we still want to log activity in the client log
	c.Logger.Debugf("client %s will use tunnel proxy", c.ID)

	// get values for tunnel proxy local host addr from original remote
	proxyHost = r.LocalHost
	proxyPort = r.LocalPort
	proxyACL = acl

	// reconfigure tunnel local host/addr to use 127.0.0.1 with a random port and make new acl
	r.LocalHost = "127.0.0.1"
	port, err := s.portDistributor.GetRandomPort(r.Protocol)
	if err != nil {
		return nil, err
	}

	r.LocalPort = strconv.Itoa(port)
	acl, _ = clienttunnel.ParseTunnelACL("127.0.0.1") // access to tunnel is only allowed from localhost

	tunnelID := c.NewTunnelID()

	// original tunnel will use the reconfigured original remote
	t, err := clienttunnel.NewTunnel(c.Logger, c.Connection, tunnelID, *r, acl)
	if err != nil {
		return nil, err
	}

	// start the original tunnel before the proxy tunnel
	err = t.Start(ctx)
	if err != nil {
		return nil, err
	}

	// create new proxy tunnel listening at the original tunnel local host addr
	tProxy := clienttunnel.NewInternalTunnelProxy(t, c.Logger, s.tunnelProxyConfig, proxyHost, proxyPort, proxyACL)
	c.Logger.Debugf("client %s starting tunnel proxy", c.ID)
	if err := tProxy.Start(ctx); err != nil {
		c.Logger.Debugf("tunnel proxy could not be started, tunnel must be terminated: %v", err)
		if tErr := t.Terminate(true); tErr != nil {
			return nil, tErr
		}
		return nil, fmt.Errorf("tunnel started and terminated because of tunnel proxy start error")
	}

	t.InternalTunnelProxy = tProxy

	// reconfigure original tunnel remote host addr to be the new proxy tunnel
	t.Remote.LocalHost = t.InternalTunnelProxy.Host
	t.Remote.LocalPort = t.InternalTunnelProxy.Port

	c.Logger.Debugf("client %s started tunnel with proxy: %#v", c.ID, t)
	c.Logger.Debugf("internal tunnel proxy: %#v", t.InternalTunnelProxy)

	return t, nil
}

func (s *ClientServiceProvider) cleanupOnAutoCloseDeadlineExceeded(ctx context.Context, t *clienttunnel.Tunnel, c *Client) {
	<-ctx.Done()
	// DeadlineExceeded err is expected when tunnel AutoClose period is reached, otherwise skip cleanup
	if ctx.Err() == context.DeadlineExceeded {
		s.cleanupAfterAutoClose(c, t)
	}
}

func (s *ClientServiceProvider) terminateTunnelOnIdleTimeout(ctx context.Context, t *clienttunnel.Tunnel, c *Client) {
	idleTimeout := time.Duration(t.IdleTimeoutMinutes) * time.Minute
	timer := time.NewTimer(idleTimeout)
	for {
		select {
		case <-ctx.Done():
			timer.Stop()
			return
		case <-timer.C:
			sinceLastActive := time.Since(t.LastActive())
			if sinceLastActive > idleTimeout {
				c.Logger.Infof("Terminating... inactivity period is reached: %d minute(s)", t.IdleTimeoutMinutes)
				_ = t.Terminate(true)
				s.cleanupAfterAutoClose(c, t)
				return
			}
			timer.Reset(idleTimeout - sinceLastActive)
		}
	}
}

func (s *ClientServiceProvider) cleanupAfterAutoClose(c *Client, t *clienttunnel.Tunnel) {
	c.Lock()
	defer c.Unlock()

	c.Logger.Infof("Auto closing tunnel %s ...", t.ID)

	//stop tunnel proxy
	if t.InternalTunnelProxy != nil {
		if err := t.InternalTunnelProxy.Stop(c.Context); err != nil {
			c.Logger.Errorf("error while stopping tunnel proxy: %v", err)
		}
		if t.Remote.HasSubdomainTunnel() {
			_ = s.removeCaddyDownstreamProxy(c, t)
		}
	}

	c.RemoveTunnelByID(t.ID)

	err := s.repo.Save(c)
	if err != nil {
		c.Logger.Errorf("unable to save client after auto close cleanup: %v", err)
	}

	c.Logger.Debugf("auto closed tunnel with id=%s removed", t.ID)
}

func (s *ClientServiceProvider) TerminateTunnel(c *Client, t *clienttunnel.Tunnel, force bool) error {
	c.Logger.Infof("Terminating tunnel %s (force: %v) ...", t.ID, force)

	err := t.Terminate(force)
	if err != nil {
		return err
	}

	if t.InternalTunnelProxy != nil {
		if err := t.InternalTunnelProxy.Stop(c.Context); err != nil {
			c.Logger.Errorf("error while stopping tunnel proxy: %v", err)
		}
		if t.Remote.HasSubdomainTunnel() {
			_ = s.removeCaddyDownstreamProxy(c, t)
		}
		if err != nil {
			return err
		}
	}

	c.RemoveTunnelByID(t.ID)

	err = s.repo.Save(c)
	if err != nil {
		c.Logger.Errorf("unable to save client after auto close cleanup: %v", err)
	}

	c.Logger.Debugf("terminated tunnel with id=%s removed", t.ID)
	return nil
}

func (s *ClientServiceProvider) removeCaddyDownstreamProxy(c *Client, t *clienttunnel.Tunnel) (err error) {
	c.Logger.Infof("removing downstream caddy proxy at %s", t.Remote.TunnelURL)

	subdomain, _, err := t.Remote.GetTunnelDomains()
	if err != nil {
		return err
	}

	res, err := s.caddyAPI.DeleteRoute(c.Context, subdomain)
	if err != nil {
		return err
	}

	if res.StatusCode != http.StatusOK {
		return fmt.Errorf("failed to delete downstream caddy proxy: status_code: %d", res.StatusCode)
	}

	c.Logger.Infof("removed downstream caddy proxy at %s", t.Remote.TunnelURL)
	return nil
}<|MERGE_RESOLUTION|>--- conflicted
+++ resolved
@@ -488,12 +488,8 @@
 			}
 		}
 
-<<<<<<< HEAD
+		s.logger.Debugf("starting tunnel: %s", remote)
 		t, err := s.StartTunnel(client, remote, acl)
-=======
-		s.logger.Debugf("starting tunnel: %s", remote)
-		t, err := s.StartTunnel(client, remote, acl, s.tunnelProxyConfig, s.portDistributor)
->>>>>>> d420d9c7
 		if err != nil {
 			return nil, errors.APIError{
 				HTTPStatus: http.StatusConflict,
